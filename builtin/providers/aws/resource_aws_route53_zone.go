package aws

import (
	"fmt"
	"log"
	"strings"
	"time"

	"github.com/hashicorp/terraform/helper/hashcode"
	"github.com/hashicorp/terraform/helper/resource"
	"github.com/hashicorp/terraform/helper/schema"

	"github.com/awslabs/aws-sdk-go/aws"
	"github.com/awslabs/aws-sdk-go/service/route53"
)

func resourceAwsRoute53Zone() *schema.Resource {
	return &schema.Resource{
		Create: resourceAwsRoute53ZoneCreate,
		Read:   resourceAwsRoute53ZoneRead,
		Update: resourceAwsRoute53ZoneUpdate,
		Delete: resourceAwsRoute53ZoneDelete,

		Schema: map[string]*schema.Schema{
			"name": &schema.Schema{
				Type:     schema.TypeString,
				Required: true,
				ForceNew: true,
			},

			"zone_id": &schema.Schema{
				Type:     schema.TypeString,
				Computed: true,
			},

			"name_servers": &schema.Schema{
				Type:     schema.TypeSet,
				Elem:     &schema.Schema{Type: schema.TypeString},
				Computed: true,
				Set: func(v interface{}) int {
					return hashcode.String(v.(string))
				},
			},

			"tags": tagsSchema(),
		},
	}
}

func resourceAwsRoute53ZoneCreate(d *schema.ResourceData, meta interface{}) error {
	r53 := meta.(*AWSClient).r53conn

	comment := &route53.HostedZoneConfig{Comment: aws.String("Managed by Terraform")}
	req := &route53.CreateHostedZoneInput{
		Name:             aws.String(d.Get("name").(string)),
		HostedZoneConfig: comment,
		CallerReference:  aws.String(time.Now().Format(time.RFC3339Nano)),
	}

	log.Printf("[DEBUG] Creating Route53 hosted zone: %s", *req.Name)
	resp, err := r53.CreateHostedZone(req)
	if err != nil {
		return err
	}

	// Store the zone_id
	zone := cleanZoneID(*resp.HostedZone.ID)
	d.Set("zone_id", zone)
	d.SetId(zone)

	// Wait until we are done initializing
	wait := resource.StateChangeConf{
		Delay:      30 * time.Second,
		Pending:    []string{"PENDING"},
		Target:     "INSYNC",
		Timeout:    10 * time.Minute,
		MinTimeout: 2 * time.Second,
		Refresh: func() (result interface{}, state string, err error) {
			changeRequest := &route53.GetChangeInput{
				ID: aws.String(cleanChangeID(*resp.ChangeInfo.ID)),
			}
			return resourceAwsGoRoute53Wait(r53, changeRequest)
		},
	}
	_, err = wait.WaitForState()
	if err != nil {
		return err
	}
	return resourceAwsRoute53ZoneUpdate(d, meta)
}

func resourceAwsRoute53ZoneRead(d *schema.ResourceData, meta interface{}) error {
	r53 := meta.(*AWSClient).r53conn
<<<<<<< HEAD
	zone, err := r53.GetHostedZone(&route53.GetHostedZoneRequest{ID: aws.String(d.Id())})
=======
	_, err := r53.GetHostedZone(&route53.GetHostedZoneInput{ID: aws.String(d.Id())})
>>>>>>> 0d1540d4
	if err != nil {
		// Handle a deleted zone
		if r53err, ok := err.(aws.APIError); ok && r53err.Code == "NoSuchHostedZone" {
			d.SetId("")
			return nil
		}
		return err
	}

	ns := zone.DelegationSet.NameServers
	if err := d.Set("name_servers", ns); err != nil {
		return fmt.Errorf("[DEBUG] Error setting name servers for: %s, error: %#v", d.Id(), err)
	}

	// get tags
	req := &route53.ListTagsForResourceInput{
		ResourceID:   aws.String(d.Id()),
		ResourceType: aws.String("hostedzone"),
	}

	resp, err := r53.ListTagsForResource(req)
	if err != nil {
		return err
	}

	var tags []*route53.Tag
	if resp.ResourceTagSet != nil {
		tags = resp.ResourceTagSet.Tags
	}

	if err := d.Set("tags", tagsToMapR53(tags)); err != nil {
		return err
	}

	return nil
}

func resourceAwsRoute53ZoneUpdate(d *schema.ResourceData, meta interface{}) error {
	conn := meta.(*AWSClient).r53conn

	if err := setTagsR53(conn, d); err != nil {
		return err
	} else {
		d.SetPartial("tags")
	}

	return resourceAwsRoute53ZoneRead(d, meta)
}

func resourceAwsRoute53ZoneDelete(d *schema.ResourceData, meta interface{}) error {
	r53 := meta.(*AWSClient).r53conn

	log.Printf("[DEBUG] Deleting Route53 hosted zone: %s (ID: %s)",
		d.Get("name").(string), d.Id())
	_, err := r53.DeleteHostedZone(&route53.DeleteHostedZoneInput{ID: aws.String(d.Id())})
	if err != nil {
		return err
	}

	return nil
}

func resourceAwsGoRoute53Wait(r53 *route53.Route53, ref *route53.GetChangeInput) (result interface{}, state string, err error) {

	status, err := r53.GetChange(ref)
	if err != nil {
		return nil, "UNKNOWN", err
	}
	return true, *status.ChangeInfo.Status, nil
}

// cleanChangeID is used to remove the leading /change/
func cleanChangeID(ID string) string {
	return cleanPrefix(ID, "/change/")
}

// cleanZoneID is used to remove the leading /hostedzone/
func cleanZoneID(ID string) string {
	return cleanPrefix(ID, "/hostedzone/")
}

// cleanPrefix removes a string prefix from an ID
func cleanPrefix(ID, prefix string) string {
	if strings.HasPrefix(ID, prefix) {
		ID = strings.TrimPrefix(ID, prefix)
	}
	return ID
}<|MERGE_RESOLUTION|>--- conflicted
+++ resolved
@@ -91,11 +91,7 @@
 
 func resourceAwsRoute53ZoneRead(d *schema.ResourceData, meta interface{}) error {
 	r53 := meta.(*AWSClient).r53conn
-<<<<<<< HEAD
-	zone, err := r53.GetHostedZone(&route53.GetHostedZoneRequest{ID: aws.String(d.Id())})
-=======
-	_, err := r53.GetHostedZone(&route53.GetHostedZoneInput{ID: aws.String(d.Id())})
->>>>>>> 0d1540d4
+	zone, err := r53.GetHostedZone(&route53.GetHostedZoneInput{ID: aws.String(d.Id())})
 	if err != nil {
 		// Handle a deleted zone
 		if r53err, ok := err.(aws.APIError); ok && r53err.Code == "NoSuchHostedZone" {
@@ -105,7 +101,10 @@
 		return err
 	}
 
-	ns := zone.DelegationSet.NameServers
+	ns := make([]string, len(zone.DelegationSet.NameServers))
+	for i := range zone.DelegationSet.NameServers {
+		ns[i] = *zone.DelegationSet.NameServers[i]
+	}
 	if err := d.Set("name_servers", ns); err != nil {
 		return fmt.Errorf("[DEBUG] Error setting name servers for: %s, error: %#v", d.Id(), err)
 	}
